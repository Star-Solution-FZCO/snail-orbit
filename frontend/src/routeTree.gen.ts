/* prettier-ignore-start */

/* eslint-disable */

// @ts-nocheck

// noinspection JSUnusedGlobalSymbols

// This file is auto-generated by TanStack Router

import { createFileRoute } from '@tanstack/react-router'

// Import Routes

import { Route as rootRoute } from './routes/__root'
import { Route as LoginImport } from './routes/login'
import { Route as AuthenticatedImport } from './routes/_authenticated'
<<<<<<< HEAD
=======
import { Route as AuthenticatedProjectsProjectIdImport } from './routes/_authenticated/projects/$projectId'
>>>>>>> 8528ec80

// Create Virtual Routes

const AuthenticatedIndexLazyImport = createFileRoute('/_authenticated/')()
<<<<<<< HEAD
=======
const AuthenticatedFieldsLazyImport = createFileRoute(
  '/_authenticated/fields',
)()
>>>>>>> 8528ec80
const AuthenticatedProjectsIndexLazyImport = createFileRoute(
  '/_authenticated/projects/',
)()
const AuthenticatedIssuesIndexLazyImport = createFileRoute(
  '/_authenticated/issues/',
)()
const AuthenticatedAgilesIndexLazyImport = createFileRoute(
  '/_authenticated/agiles/',
)()
const AuthenticatedProjectsCreateLazyImport = createFileRoute(
  '/_authenticated/projects/create',
)()
<<<<<<< HEAD
const AuthenticatedProjectsProjectIdLazyImport = createFileRoute(
  '/_authenticated/projects/$projectId',
)()
=======
>>>>>>> 8528ec80

// Create/Update Routes

const LoginRoute = LoginImport.update({
  path: '/login',
  getParentRoute: () => rootRoute,
} as any)

const AuthenticatedRoute = AuthenticatedImport.update({
  id: '/_authenticated',
  getParentRoute: () => rootRoute,
} as any)

const AuthenticatedIndexLazyRoute = AuthenticatedIndexLazyImport.update({
  path: '/',
  getParentRoute: () => AuthenticatedRoute,
<<<<<<< HEAD
} as any).lazy(() =>
  import('./routes/_authenticated/index.lazy').then((d) => d.Route),
=======
} as any).lazy(() =>
  import('./routes/_authenticated/index.lazy').then((d) => d.Route),
)

const AuthenticatedFieldsLazyRoute = AuthenticatedFieldsLazyImport.update({
  path: '/fields',
  getParentRoute: () => AuthenticatedRoute,
} as any).lazy(() =>
  import('./routes/_authenticated/fields.lazy').then((d) => d.Route),
>>>>>>> 8528ec80
)

const AuthenticatedProjectsIndexLazyRoute =
  AuthenticatedProjectsIndexLazyImport.update({
    path: '/projects/',
    getParentRoute: () => AuthenticatedRoute,
  } as any).lazy(() =>
    import('./routes/_authenticated/projects/index.lazy').then((d) => d.Route),
  )

const AuthenticatedIssuesIndexLazyRoute =
  AuthenticatedIssuesIndexLazyImport.update({
    path: '/issues/',
    getParentRoute: () => AuthenticatedRoute,
  } as any).lazy(() =>
    import('./routes/_authenticated/issues/index.lazy').then((d) => d.Route),
  )

const AuthenticatedAgilesIndexLazyRoute =
  AuthenticatedAgilesIndexLazyImport.update({
    path: '/agiles/',
    getParentRoute: () => AuthenticatedRoute,
  } as any).lazy(() =>
    import('./routes/_authenticated/agiles/index.lazy').then((d) => d.Route),
  )

const AuthenticatedProjectsCreateLazyRoute =
  AuthenticatedProjectsCreateLazyImport.update({
    path: '/projects/create',
    getParentRoute: () => AuthenticatedRoute,
  } as any).lazy(() =>
    import('./routes/_authenticated/projects/create.lazy').then((d) => d.Route),
  )

<<<<<<< HEAD
const AuthenticatedProjectsProjectIdLazyRoute =
  AuthenticatedProjectsProjectIdLazyImport.update({
    path: '/projects/$projectId',
    getParentRoute: () => AuthenticatedRoute,
  } as any).lazy(() =>
    import('./routes/_authenticated/projects/$projectId.lazy').then(
      (d) => d.Route,
    ),
  )
=======
const AuthenticatedProjectsProjectIdRoute =
  AuthenticatedProjectsProjectIdImport.update({
    path: '/projects/$projectId',
    getParentRoute: () => AuthenticatedRoute,
  } as any)
>>>>>>> 8528ec80

// Populate the FileRoutesByPath interface

declare module '@tanstack/react-router' {
  interface FileRoutesByPath {
    '/_authenticated': {
      id: '/_authenticated'
      path: ''
      fullPath: ''
      preLoaderRoute: typeof AuthenticatedImport
      parentRoute: typeof rootRoute
    }
    '/login': {
      id: '/login'
      path: '/login'
      fullPath: '/login'
      preLoaderRoute: typeof LoginImport
      parentRoute: typeof rootRoute
    }
<<<<<<< HEAD
=======
    '/_authenticated/fields': {
      id: '/_authenticated/fields'
      path: '/fields'
      fullPath: '/fields'
      preLoaderRoute: typeof AuthenticatedFieldsLazyImport
      parentRoute: typeof AuthenticatedImport
    }
>>>>>>> 8528ec80
    '/_authenticated/': {
      id: '/_authenticated/'
      path: '/'
      fullPath: '/'
      preLoaderRoute: typeof AuthenticatedIndexLazyImport
      parentRoute: typeof AuthenticatedImport
    }
    '/_authenticated/projects/$projectId': {
      id: '/_authenticated/projects/$projectId'
      path: '/projects/$projectId'
      fullPath: '/projects/$projectId'
<<<<<<< HEAD
      preLoaderRoute: typeof AuthenticatedProjectsProjectIdLazyImport
=======
      preLoaderRoute: typeof AuthenticatedProjectsProjectIdImport
>>>>>>> 8528ec80
      parentRoute: typeof AuthenticatedImport
    }
    '/_authenticated/projects/create': {
      id: '/_authenticated/projects/create'
      path: '/projects/create'
      fullPath: '/projects/create'
      preLoaderRoute: typeof AuthenticatedProjectsCreateLazyImport
      parentRoute: typeof AuthenticatedImport
    }
    '/_authenticated/agiles/': {
      id: '/_authenticated/agiles/'
      path: '/agiles'
      fullPath: '/agiles'
      preLoaderRoute: typeof AuthenticatedAgilesIndexLazyImport
      parentRoute: typeof AuthenticatedImport
    }
    '/_authenticated/issues/': {
      id: '/_authenticated/issues/'
      path: '/issues'
      fullPath: '/issues'
      preLoaderRoute: typeof AuthenticatedIssuesIndexLazyImport
      parentRoute: typeof AuthenticatedImport
    }
    '/_authenticated/projects/': {
      id: '/_authenticated/projects/'
      path: '/projects'
      fullPath: '/projects'
      preLoaderRoute: typeof AuthenticatedProjectsIndexLazyImport
      parentRoute: typeof AuthenticatedImport
    }
  }
}

// Create and export the route tree

export const routeTree = rootRoute.addChildren({
  AuthenticatedRoute: AuthenticatedRoute.addChildren({
<<<<<<< HEAD
    AuthenticatedIndexLazyRoute,
    AuthenticatedProjectsProjectIdLazyRoute,
=======
    AuthenticatedFieldsLazyRoute,
    AuthenticatedIndexLazyRoute,
    AuthenticatedProjectsProjectIdRoute,
>>>>>>> 8528ec80
    AuthenticatedProjectsCreateLazyRoute,
    AuthenticatedAgilesIndexLazyRoute,
    AuthenticatedIssuesIndexLazyRoute,
    AuthenticatedProjectsIndexLazyRoute,
  }),
  LoginRoute,
})

/* prettier-ignore-end */

/* ROUTE_MANIFEST_START
{
  "routes": {
    "__root__": {
      "filePath": "__root.tsx",
      "children": [
        "/_authenticated",
        "/login"
      ]
    },
    "/_authenticated": {
      "filePath": "_authenticated.tsx",
      "children": [
        "/_authenticated/fields",
        "/_authenticated/",
        "/_authenticated/projects/$projectId",
        "/_authenticated/projects/create",
        "/_authenticated/agiles/",
        "/_authenticated/issues/",
        "/_authenticated/projects/"
      ]
    },
    "/login": {
      "filePath": "login.tsx"
    },
    "/_authenticated/fields": {
      "filePath": "_authenticated/fields.lazy.tsx",
      "parent": "/_authenticated"
    },
    "/_authenticated/": {
      "filePath": "_authenticated/index.lazy.tsx",
      "parent": "/_authenticated"
    },
    "/_authenticated/projects/$projectId": {
      "filePath": "_authenticated/projects/$projectId.tsx",
      "parent": "/_authenticated"
    },
    "/_authenticated/projects/create": {
      "filePath": "_authenticated/projects/create.lazy.tsx",
      "parent": "/_authenticated"
    },
    "/_authenticated/agiles/": {
      "filePath": "_authenticated/agiles/index.lazy.tsx",
      "parent": "/_authenticated"
    },
    "/_authenticated/issues/": {
      "filePath": "_authenticated/issues/index.lazy.tsx",
      "parent": "/_authenticated"
    },
    "/_authenticated/projects/": {
      "filePath": "_authenticated/projects/index.lazy.tsx",
      "parent": "/_authenticated"
    }
  }
}
ROUTE_MANIFEST_END */<|MERGE_RESOLUTION|>--- conflicted
+++ resolved
@@ -15,20 +15,10 @@
 import { Route as rootRoute } from './routes/__root'
 import { Route as LoginImport } from './routes/login'
 import { Route as AuthenticatedImport } from './routes/_authenticated'
-<<<<<<< HEAD
-=======
-import { Route as AuthenticatedProjectsProjectIdImport } from './routes/_authenticated/projects/$projectId'
->>>>>>> 8528ec80
 
 // Create Virtual Routes
 
 const AuthenticatedIndexLazyImport = createFileRoute('/_authenticated/')()
-<<<<<<< HEAD
-=======
-const AuthenticatedFieldsLazyImport = createFileRoute(
-  '/_authenticated/fields',
-)()
->>>>>>> 8528ec80
 const AuthenticatedProjectsIndexLazyImport = createFileRoute(
   '/_authenticated/projects/',
 )()
@@ -41,12 +31,9 @@
 const AuthenticatedProjectsCreateLazyImport = createFileRoute(
   '/_authenticated/projects/create',
 )()
-<<<<<<< HEAD
 const AuthenticatedProjectsProjectIdLazyImport = createFileRoute(
   '/_authenticated/projects/$projectId',
 )()
-=======
->>>>>>> 8528ec80
 
 // Create/Update Routes
 
@@ -63,22 +50,10 @@
 const AuthenticatedIndexLazyRoute = AuthenticatedIndexLazyImport.update({
   path: '/',
   getParentRoute: () => AuthenticatedRoute,
-<<<<<<< HEAD
-} as any).lazy(() =>
-  import('./routes/_authenticated/index.lazy').then((d) => d.Route),
-=======
 } as any).lazy(() =>
   import('./routes/_authenticated/index.lazy').then((d) => d.Route),
 )
 
-const AuthenticatedFieldsLazyRoute = AuthenticatedFieldsLazyImport.update({
-  path: '/fields',
-  getParentRoute: () => AuthenticatedRoute,
-} as any).lazy(() =>
-  import('./routes/_authenticated/fields.lazy').then((d) => d.Route),
->>>>>>> 8528ec80
-)
-
 const AuthenticatedProjectsIndexLazyRoute =
   AuthenticatedProjectsIndexLazyImport.update({
     path: '/projects/',
@@ -111,7 +86,6 @@
     import('./routes/_authenticated/projects/create.lazy').then((d) => d.Route),
   )
 
-<<<<<<< HEAD
 const AuthenticatedProjectsProjectIdLazyRoute =
   AuthenticatedProjectsProjectIdLazyImport.update({
     path: '/projects/$projectId',
@@ -121,13 +95,6 @@
       (d) => d.Route,
     ),
   )
-=======
-const AuthenticatedProjectsProjectIdRoute =
-  AuthenticatedProjectsProjectIdImport.update({
-    path: '/projects/$projectId',
-    getParentRoute: () => AuthenticatedRoute,
-  } as any)
->>>>>>> 8528ec80
 
 // Populate the FileRoutesByPath interface
 
@@ -147,16 +114,6 @@
       preLoaderRoute: typeof LoginImport
       parentRoute: typeof rootRoute
     }
-<<<<<<< HEAD
-=======
-    '/_authenticated/fields': {
-      id: '/_authenticated/fields'
-      path: '/fields'
-      fullPath: '/fields'
-      preLoaderRoute: typeof AuthenticatedFieldsLazyImport
-      parentRoute: typeof AuthenticatedImport
-    }
->>>>>>> 8528ec80
     '/_authenticated/': {
       id: '/_authenticated/'
       path: '/'
@@ -168,11 +125,7 @@
       id: '/_authenticated/projects/$projectId'
       path: '/projects/$projectId'
       fullPath: '/projects/$projectId'
-<<<<<<< HEAD
       preLoaderRoute: typeof AuthenticatedProjectsProjectIdLazyImport
-=======
-      preLoaderRoute: typeof AuthenticatedProjectsProjectIdImport
->>>>>>> 8528ec80
       parentRoute: typeof AuthenticatedImport
     }
     '/_authenticated/projects/create': {
@@ -210,14 +163,8 @@
 
 export const routeTree = rootRoute.addChildren({
   AuthenticatedRoute: AuthenticatedRoute.addChildren({
-<<<<<<< HEAD
     AuthenticatedIndexLazyRoute,
     AuthenticatedProjectsProjectIdLazyRoute,
-=======
-    AuthenticatedFieldsLazyRoute,
-    AuthenticatedIndexLazyRoute,
-    AuthenticatedProjectsProjectIdRoute,
->>>>>>> 8528ec80
     AuthenticatedProjectsCreateLazyRoute,
     AuthenticatedAgilesIndexLazyRoute,
     AuthenticatedIssuesIndexLazyRoute,
