--- conflicted
+++ resolved
@@ -16,7 +16,6 @@
     type: "browser",
 };
 
-<<<<<<< HEAD
 export const transformFields = (fields: CustomFieldT[]) =>
     fields.reduce(
         (prev, cur) => {
@@ -43,9 +42,6 @@
 });
 
 export const mergeActivityRecords = (
-=======
-export const mergeCommentsAndHistoryRecords = (
->>>>>>> b68e6f61
     comments: CommentT[],
     historyRecords: IssueHistoryT[],
     displayingActivities: IssueActivityTypeT[],
