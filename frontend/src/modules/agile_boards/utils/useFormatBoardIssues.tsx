--- conflicted
+++ resolved
@@ -30,11 +30,6 @@
         case "enum":
         case "state":
         case "sprint":
-<<<<<<< HEAD
-            return swimLaneData.values
-                .filter(notEmpty)
-                .map(({ id, value }) => ({ id, value, label: value }));
-=======
             return swimLaneData.values.map((option) =>
                 option
                     ? {
@@ -44,7 +39,6 @@
                       }
                     : { id: "__EMPTY__", value: null, label: "Empty" },
             );
->>>>>>> 96d30bb4
         case "date":
         case "datetime":
             return swimLaneData.values
