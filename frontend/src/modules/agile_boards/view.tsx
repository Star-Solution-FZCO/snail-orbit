import DeleteIcon from "@mui/icons-material/Delete";
import SettingsIcon from "@mui/icons-material/Settings";
import {
    Box,
    Button,
    Container,
    IconButton,
    Menu,
    MenuItem,
    Stack,
    TextField,
    Typography,
} from "@mui/material";
import { getRouteApi, useNavigate } from "@tanstack/react-router";
<<<<<<< HEAD
import { Link, NavbarActionButton, useNavbarSettings } from "components";
import PopupState, { bindMenu, bindTrigger } from "material-ui-popup-state";
=======
import { Link } from "components";
import { NavbarActionButton } from "components/navbar/navbar_action_button";
import { useNavbarSettings } from "components/navbar/navbar_settings";
>>>>>>> d22fdec2
import { useCallback, useEffect, useMemo, useState } from "react";
import { useTranslation } from "react-i18next";
import { toast } from "react-toastify";
import { agileBoardApi } from "store";
import { AgileBoardT } from "types";
import { formatErrorMessages, toastApiError } from "utils";
import { StarButton } from "../../components/star_button";
import { AgileBoard } from "./components/agile_board";
import { AgileBoardForm } from "./components/agile_board_form/agile_board_form";
import { AgileBoardSelect } from "./components/agile_board_select";
import { DeleteAgileBoardDialog } from "./components/delete_dialog";
import { formValuesToCreateForm } from "./utils/formValuesToCreateForm";
import { setLastViewBoardId } from "./utils/lastViewBoardStorage";

const routeApi = getRouteApi("/_authenticated/agiles/$boardId");

const AgileBoardView = () => {
    const { t } = useTranslation();
    const { boardId } = routeApi.useParams();
    const { setAction } = useNavbarSettings();
    const navigate = useNavigate();

    const [deleteDialogOpen, setDeleteDialogOpen] = useState(false);
    const [settingsOpen, setSettingsOpen] = useState(false);

    const { data, error } = agileBoardApi.useGetAgileBoardQuery(boardId);

    const [updateAgileBoard] = agileBoardApi.useUpdateAgileBoardMutation();

    const [favoriteAgileBoard] = agileBoardApi.useFavoriteBoardMutation();

    const agileBoard = useMemo(() => data?.payload, [data]);

    useEffect(() => {
        setAction(
            <PopupState popupId="agiles-menu-button" variant="popover">
                {(popupState) => (
                    <>
                        <NavbarActionButton {...bindTrigger(popupState)}>
                            {t("agileBoards.navbarButton")}
                        </NavbarActionButton>
                        <Menu
                            {...bindMenu(popupState)}
                            anchorOrigin={{
                                vertical: "bottom",
                                horizontal: "center",
                            }}
                            transformOrigin={{
                                vertical: "top",
                                horizontal: "center",
                            }}
                        >
                            <Link to="/agiles/create">
                                <MenuItem>{t("agileBoards.new")}</MenuItem>
                            </Link>
                            <Link to="/issues/create">
                                <MenuItem>{t("issues.new")}</MenuItem>
                            </Link>
                        </Menu>
                    </>
                )}
            </PopupState>,
        );

        return () => setAction(null);
    }, [setAction]);

    useEffect(() => {
        setLastViewBoardId(boardId);
    }, []);

    const handleBoardSelect = useCallback(
        (board: AgileBoardT) => {
            navigate({ to: "/agiles/$boardId", params: { boardId: board.id } });
        },
        [navigate],
    );

    const onSubmit = useCallback(
        (formData: AgileBoardT) => {
            if (!agileBoard) return;
            updateAgileBoard({
                id: agileBoard.id,
                ...formValuesToCreateForm(formData),
            })
                .unwrap()
                .then(() => {
                    toast.success(t("agileBoards.update.success"));
                })
                .catch(toastApiError);
        },
        [updateAgileBoard, toast, agileBoard, formValuesToCreateForm],
    );

    const goToFullListHandler = useCallback(() => {
        navigate({ to: "/agiles/list" });
    }, [navigate]);

    if (error) {
        return (
            <Container
                sx={{
                    px: 4,
                    pb: 4,
                    display: "flex",
                    flexDirection: "column",
                    alignItems: "center",
                    gap: 4,
                }}
                disableGutters
            >
                <Typography fontSize={24} fontWeight="bold">
                    {formatErrorMessages(error) ||
                        t("agileBoards.item.fetch.error")}
                </Typography>
                <Button onClick={goToFullListHandler} variant="contained">
                    {t("agileBoards.returnToList")}
                </Button>
            </Container>
        );
    }

    if (!agileBoard) return null;

    return (
        <Stack direction="column">
            <Box px={4}>
                <Stack
                    direction="row"
                    justifyContent="space-between"
                    gap={1}
                    mb={2}
                >
                    <AgileBoardSelect
                        value={agileBoard}
                        onChange={handleBoardSelect}
                        onGoToListClick={goToFullListHandler}
                    />

                    <TextField
                        fullWidth
                        size="small"
                        placeholder={t("placeholder.search")}
                    />

                    <Stack direction="row" gap={1}>
                        {settingsOpen && (
                            <IconButton
                                onClick={() =>
                                    setDeleteDialogOpen((prev) => !prev)
                                }
                                color="error"
                            >
                                <DeleteIcon />
                            </IconButton>
                        )}

                        <IconButton
                            onClick={() => setSettingsOpen((prev) => !prev)}
                            color="primary"
                        >
                            <SettingsIcon />
                        </IconButton>

                        <StarButton
                            starred={agileBoard.is_favorite}
                            onClick={() =>
                                favoriteAgileBoard({
                                    boardId: agileBoard.id,
                                    favorite: !agileBoard.is_favorite,
                                })
                            }
                        />
                    </Stack>
                </Stack>

                {settingsOpen && agileBoard ? (
                    <Box mb={2}>
                        <AgileBoardForm
                            onSubmit={onSubmit}
                            defaultValues={agileBoard}
                        />
                    </Box>
                ) : null}
            </Box>
            <Box sx={{ width: "100%" }}>
                <AgileBoard boardData={agileBoard} />
            </Box>
            <DeleteAgileBoardDialog
                id={agileBoard.id}
                open={deleteDialogOpen}
                onClose={() => setDeleteDialogOpen(false)}
            />
        </Stack>
    );
};

export { AgileBoardView };<|MERGE_RESOLUTION|>--- conflicted
+++ resolved
@@ -12,14 +12,10 @@
     Typography,
 } from "@mui/material";
 import { getRouteApi, useNavigate } from "@tanstack/react-router";
-<<<<<<< HEAD
-import { Link, NavbarActionButton, useNavbarSettings } from "components";
-import PopupState, { bindMenu, bindTrigger } from "material-ui-popup-state";
-=======
 import { Link } from "components";
 import { NavbarActionButton } from "components/navbar/navbar_action_button";
 import { useNavbarSettings } from "components/navbar/navbar_settings";
->>>>>>> d22fdec2
+import PopupState, { bindMenu, bindTrigger } from "material-ui-popup-state";
 import { useCallback, useEffect, useMemo, useState } from "react";
 import { useTranslation } from "react-i18next";
 import { toast } from "react-toastify";
