--- conflicted
+++ resolved
@@ -6,11 +6,8 @@
 
 export type UserT = BasicUserT & {
     is_admin: boolean;
-<<<<<<< HEAD
+    avatar: string;
     origin: "local" | "wb";
-=======
-    avatar: string;
->>>>>>> 6981d0a3
 };
 
 export type CreateUserT = {
